--- conflicted
+++ resolved
@@ -36,18 +36,13 @@
 pip install -r requirements.txt
 
 # Set the root directory
-export PYTHONPATH="/path/to/MegaTTS3:$PYTHONPATH" #Linux/Mac
-<<<<<<< HEAD
-set PYTHONPATH="C:\path\to\MegaTTS3;%PYTHONPATH%" #Windows
-$env:PYTHONPATH="C:\path\to\MegaTTS3;%PYTHONPATH%" #Powershell on Windows
-=======
-# If you encounter bugs with pydantic in inference, you should check the version of pydantic and gradio.
+export PYTHONPATH="/path/to/MegaTTS3:$PYTHONPATH"
 
 # [Optional] Set GPU
 export CUDA_VISIBLE_DEVICES=0
 
+# If you encounter bugs with pydantic in inference, you should check if the versions of pydantic and gradio are matched.
 # [Note] if you encounter bugs related with httpx, please check that whether your environmental variable "no_proxy" has patterns like "::"
->>>>>>> 46eedeee
 ```
 
 **Requirements (for Windows)**
@@ -68,11 +63,14 @@
 
 # [Note] if you encounter bugs related with `ffprobe` or `ffmpeg`, you can install it through `conda install -c conda-forge ffmpeg`
 
-# Set environment variable
-set PYTHONPATH="C:\path\to\MegaTTS3;%PYTHONPATH%"
+# Set environment variable for root directory
+set PYTHONPATH="C:\path\to\MegaTTS3;%PYTHONPATH%" # Windows
+$env:PYTHONPATH="C:\path\to\MegaTTS3;%PYTHONPATH%" # Powershell on Windows
 conda env config vars set PYTHONPATH="C:\path\to\MegaTTS3;%PYTHONPATH%" # For conda users
+
 # [Optional] Set GPU
-set CUDA_VISIBLE_DEVICES=0
+set CUDA_VISIBLE_DEVICES=0 # Windows
+$env:CUDA_VISIBLE_DEVICES=0 # Powershell on Windows
 
 ```
 
@@ -103,10 +101,6 @@
 > In the coming days, we will also prepare and release the latent representations for some common TTS benchmarks.
 
 ## Inference
-
-> [!TIP]
-> If you are using PowerShell on Windows,  
-> the environment variable `CUDA_VISIBLE_DEVICES=0` should be provided in the form of `$env:CUDA_VISIBLE_DEVICES=0`.
 
 **Command-Line Usage (Standard)**
 ``` bash
